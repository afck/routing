--- conflicted
+++ resolved
@@ -15,31 +15,16 @@
 // Please review the Licences for the specific language governing permissions and limitations
 // relating to use of the SAFE Network Software.
 
-use MIN_SECTION_SIZE;
 use action::Action;
 use cache::{Cache, NullCache};
-<<<<<<< HEAD
 use client_error::ClientError;
 use data::{EntryAction, ImmutableData, MutableData, PermissionSet, User, Value};
 use error::{InterfaceError, RoutingError};
 use event::Event;
 use event_stream::{EventStepper, EventStream};
-use id::FullId;
-#[cfg(feature = "use-mock-crust")]
-use id::PublicId;
+use id::{FullId, PublicId};
 use messages::{AccountInfo, CLIENT_GET_PRIORITY, DEFAULT_PRIORITY, RELOCATE_PRIORITY, Request,
                Response, UserMessage};
-#[cfg(feature = "use-mock-crust")]
-use mock_crust::crust::PeerId;
-=======
-use data::{Data, DataIdentifier};
-use error::{InterfaceError, RoutingError};
-use event::Event;
-use event_stream::{EventStepper, EventStream};
-use id::{FullId, PublicId};
-use messages::{CLIENT_GET_PRIORITY, DEFAULT_PRIORITY, RELOCATE_PRIORITY, Request, Response,
-               UserMessage};
->>>>>>> c970fc10
 use outbox::{EventBox, EventBuf};
 use routing_table::{Authority, RoutingTable};
 #[cfg(feature = "use-mock-crust")]
@@ -48,18 +33,12 @@
 use rust_sodium;
 use rust_sodium::crypto::sign;
 use state_machine::{State, StateMachine};
-<<<<<<< HEAD
-use states;
+use states::{self, Bootstrapping, BootstrappingTargetState};
 use std::collections::{BTreeMap, BTreeSet};
-=======
-use states::{self, Bootstrapping, BootstrappingTargetState};
-#[cfg(feature = "use-mock-crust")]
-use std::collections::BTreeMap;
->>>>>>> c970fc10
 #[cfg(feature = "use-mock-crust")]
 use std::fmt::{self, Debug, Formatter};
 use std::sync::mpsc::{Receiver, RecvError, Sender, TryRecvError, channel};
-use types::MessageId;
+use types::{MessageId, RoutingActionSender};
 use xor_name::XorName;
 
 // Helper macro to implement request sending methods.
@@ -142,7 +121,7 @@
     /// request a new name and integrate itself into the network using the new name.
     ///
     /// The initial `Node` object will have newly generated keys.
-    pub fn create(self) -> Result<Node, RoutingError> {
+    pub fn create(self, min_section_size: usize) -> Result<Node, RoutingError> {
         // If we're not in a test environment where we might want to manually seed the crypto RNG
         // then seed randomly.
         #[cfg(not(feature = "use-mock-crust"))]
@@ -151,7 +130,7 @@
         let mut ev_buffer = EventBuf::new();
 
         // start the handler for routing without a restriction to become a full node
-        let machine = self.make_state_machine(&mut ev_buffer);
+        let (_, machine) = self.make_state_machine(min_section_size, &mut ev_buffer);
         let (tx, rx) = channel();
 
         Ok(Node {
@@ -162,39 +141,6 @@
            })
     }
 
-<<<<<<< HEAD
-    fn make_state_machine(self, outbox: &mut EventBox) -> StateMachine {
-        let full_id = FullId::new();
-        let init = move |crust_service, timer, outbox2: &mut EventBox| if self.first {
-            if let Some(state) = states::Node::first(self.cache,
-                                                     crust_service,
-                                                     full_id,
-                                                     MIN_SECTION_SIZE,
-                                                     timer) {
-                State::Node(state)
-            } else {
-                State::Terminated
-            }
-        } else if
-            self.deny_other_local_nodes && crust_service.has_peers_on_lan() {
-            error!("Bootstrapping({:?}) More than 1 routing node found on LAN. \
-                                      Currently this is not supported",
-                   full_id.public_id().name());
-
-            outbox2.send_event(Event::Terminate);
-            State::Terminated
-        } else {
-            states::Bootstrapping::new(self.cache,
-                                       false,
-                                       crust_service,
-                                       full_id,
-                                       MIN_SECTION_SIZE,
-                                       timer)
-                    .map_or(State::Terminated, State::Bootstrapping)
-        };
-
-        StateMachine::new(init, outbox, None).1
-=======
     fn make_state_machine(self,
                           min_section_size: usize,
                           outbox: &mut EventBox)
@@ -228,8 +174,8 @@
                     .map_or(State::Terminated, State::Bootstrapping)
         },
                           pub_id,
+                          None,
                           outbox)
->>>>>>> c970fc10
     }
 }
 
