--- conflicted
+++ resolved
@@ -237,16 +237,12 @@
         // Repeat till the second client reaches its own usage cap when live client number is 10.
         for _ in 0..(CAPACITY / MAX_CLIENTS_PER_PROXY / MAX_IMMUTABLE_DATA_SIZE_IN_BYTES) {
             FakeClock::advance_time(wait_millis);
-<<<<<<< HEAD
-            let _ = unwrap!(rate_limiter.add_message(10, &client_2, &hash, 1, 0, &get_req_payload));
-=======
-            unwrap!(rate_limiter.add_message(MAX_CLIENTS_PER_PROXY,
-                                             &client_2,
-                                             &hash,
-                                             1,
-                                             0,
-                                             &get_req_payload));
->>>>>>> 1fe7a7ac
+            let _ = unwrap!(rate_limiter.add_message(MAX_CLIENTS_PER_PROXY,
+                                                     &client_2,
+                                                     &hash,
+                                                     1,
+                                                     0,
+                                                     &get_req_payload));
         }
 
         FakeClock::advance_time(wait_millis);
