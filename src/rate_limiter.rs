--- conflicted
+++ resolved
@@ -61,41 +61,20 @@
         }
     }
 
-<<<<<<< HEAD
-    /// Try to add a message. If the message is a form of get request, `CLIENT_GET_CHARGE` bytes
-    /// will be used, otherwise the actual length of the `payload` will be used. If adding that
-    /// amount will cause the client to exceed its share of the `CAPACITY` or cause the total
-    /// `CAPACITY` to be exceeded, `Err(ExceedsRateLimit)` is returned. If the message is invalid,
-    /// `Err(InvalidMessage)` is returned (this probably indicates malicious behaviour).
+    /// Try to add a message. If the message is a form of get request,
+    /// `MAX_IMMUTABLE_DATA_SIZE_IN_BYTES` or `MAX_MUTABLE_DATA_SIZE_IN_BYTES` bytes will be used,
+    /// otherwise the actual length of the `payload` will be used. If adding that amount will cause
+    /// the client to exceed its capacity (i.e. `MAX_IMMUTABLE_DATA_SIZE_IN_BYTES`), then
+    /// `Err(ExceedsRateLimit)` is returned. If the message is invalid, `Err(InvalidMessage)` is
+    /// returned (this probably indicates malicious behaviour).
     pub fn add_message(
         &mut self,
-        online_clients: u64,
         client_ip: &IpAddr,
         hash: &Digest256,
         part_count: u32,
         part_index: u32,
         payload: &[u8],
     ) -> Result<u64, RoutingError> {
-=======
-    /// Try to add a message. If the message is a form of get request,
-    /// `MAX_IMMUTABLE_DATA_SIZE_IN_BYTES` or `MAX_MUTABLE_DATA_SIZE_IN_BYTES` bytes will be used,
-    /// otherwise the actual length of the `payload` will be used. If adding that amount will cause
-    /// the client to exceed its capacity (i.e. `MAX_IMMUTABLE_DATA_SIZE_IN_BYTES`), then
-    /// `Err(ExceedsRateLimit)` is returned. If the message is invalid, `Err(InvalidMessage)` is
-    /// returned (this probably indicates malicious behaviour).
-    pub fn add_message(&mut self,
-                       client_ip: &IpAddr,
-                       hash: &Digest256,
-                       part_count: u32,
-                       part_index: u32,
-                       payload: &[u8])
-                       -> Result<u64, RoutingError> {
-        self.update();
-
-        let used = self.used.get(client_ip).map_or(0, |used| *used);
-        let allowance = MAX_IMMUTABLE_DATA_SIZE_IN_BYTES - used;
-
->>>>>>> 14e6152a
         let bytes_to_add = if part_index == 0 {
             use self::UserMessage::*;
             use Request::*;
@@ -148,12 +127,9 @@
         }
 
         self.update();
-        let total_used: u64 = self.used.values().sum();
+
         let used = self.used.get(client_ip).map_or(0, |used| *used);
-        let allowance = cmp::min(
-            CAPACITY - total_used,
-            (CAPACITY / online_clients).saturating_sub(used),
-        );
+        let allowance = MAX_IMMUTABLE_DATA_SIZE_IN_BYTES - used;
 
         if bytes_to_add > allowance {
             return Err(RoutingError::ExceedsRateLimit(*hash));
@@ -206,37 +182,14 @@
     use tiny_keccak::sha3_256;
     use types::MessageId;
 
-<<<<<<< HEAD
-    #[test]
-    fn add_message() {
-        // First client fills the `RateLimiter` with get requests.
-        let mut rate_limiter = RateLimiter::new(false);
-        let client_1 = IpAddr::from([0, 0, 0, 0]);
-        let get_req_payload = unwrap!(serialisation::serialise(
-            &UserMessage::Request(Request::GetIData {
-                name: rand::random(),
-                msg_id: MessageId::new(),
-            }),
-        ));
-        let hash = sha3_256(&get_req_payload);
-        let fill_full_iterations = CAPACITY / MAX_IMMUTABLE_DATA_SIZE_IN_BYTES;
-        for _ in 0..fill_full_iterations {
-            let _ = unwrap!(rate_limiter.add_message(
-                1,
-                &client_1,
-                &hash,
-                1,
-                0,
-                &get_req_payload,
-            ));
-=======
     /// Creates a random `GetIData` request and returns it serialised along with its hash digest.
     fn create_get_idata_request() -> (Vec<u8>, Digest256) {
         let payload = unwrap!(serialisation::serialise(
             &UserMessage::Request(Request::GetIData {
                 name: rand::random(),
                 msg_id: MessageId::new(),
-        })));
+            }),
+        ));
         let hash = sha3_256(&payload);
         (payload, hash)
     }
@@ -253,7 +206,6 @@
                 assert_eq!(hash, returned_hash);
             }
             _ => panic!("unexpected result"),
->>>>>>> 14e6152a
         }
     }
 
@@ -278,7 +230,7 @@
     /// the full rate of the rate-limiter.
     #[test]
     fn single_client() {
-        let mut rate_limiter = RateLimiter::new();
+        let mut rate_limiter = RateLimiter::new(false);
         let client = IpAddr::from([0, 0, 0, 0]);
 
         // Consume full allowance.
@@ -305,7 +257,7 @@
     /// Also checks that the each client's throughput is half the full rate of the rate-limiter.
     #[test]
     fn two_clients() {
-        let mut rate_limiter = RateLimiter::new();
+        let mut rate_limiter = RateLimiter::new(false);
         let client1 = IpAddr::from([0, 0, 0, 0]);
         let client2 = IpAddr::from([1, 1, 1, 1]);
 
@@ -313,21 +265,9 @@
         assert_get_idata_req_can_be_added(&mut rate_limiter, &client1);
         assert_get_idata_req_can_be_added(&mut rate_limiter, &client2);
 
-<<<<<<< HEAD
-        // Now we consume that final GET allowance from the proxy total allowance.
-        let _ = unwrap!(rate_limiter.add_message(
-            2,
-            &client_2,
-            &hash,
-            1,
-            0,
-            &get_req_payload,
-        ));
-=======
         // Check neither client can add any more requests just now.
         assert_small_message_cannot_be_added(&mut rate_limiter, &client1);
         assert_small_message_cannot_be_added(&mut rate_limiter, &client2);
->>>>>>> 14e6152a
 
         // Advance the clock 1ms and check the small request can now be added by each client, but
         // the large request is still disallowed.
@@ -344,20 +284,6 @@
         assert_get_idata_req_cannot_be_added(&mut rate_limiter, &client1);
         assert_get_idata_req_cannot_be_added(&mut rate_limiter, &client2);
 
-<<<<<<< HEAD
-        // Now Client 2 will still have a used amount of 500KiB and thus get rejected by the
-        // proxy as the online clients enforces each client to only be allowed 1MiB
-        match rate_limiter.add_message(
-            MAX_CLIENTS_PER_PROXY,
-            &client_2,
-            &hash,
-            1,
-            0,
-            &get_req_payload,
-        ) {
-            Err(RoutingError::ExceedsRateLimit(returned_hash)) => {
-                assert_eq!(hash, returned_hash);
-=======
         // Advance the clock by just less than the same amount again and check that neither client
         // still cannot add a large request.
         FakeClock::advance_time(wait_millis - 1);
@@ -376,7 +302,7 @@
     /// messages and increases when just one has messages.
     #[test]
     fn staggered_start() {
-        let mut rate_limiter = RateLimiter::new();
+        let mut rate_limiter = RateLimiter::new(false);
         let client1 = IpAddr::from([0, 0, 0, 0]);
         let client2 = IpAddr::from([1, 1, 1, 1]);
 
@@ -421,7 +347,7 @@
     /// Checks that many clients can all add messages at the same rate.
     #[test]
     fn many_clients() {
-        let mut rate_limiter = RateLimiter::new();
+        let mut rate_limiter = RateLimiter::new(false);
         let num_clients = 100;
         let mut clients_and_counts = (0..num_clients)
             .map(|i| (IpAddr::from([i, i, i, i]), 0))
@@ -434,11 +360,11 @@
             // Each client tries to add a large request and increments its count on success.
             for (client, count) in &mut clients_and_counts {
                 if rate_limiter
-                       .add_message(client, &hash_of_get_req, 1, 0, &get_req_payload)
-                       .is_ok() {
+                    .add_message(client, &hash_of_get_req, 1, 0, &get_req_payload)
+                    .is_ok()
+                {
                     *count += 1;
                 }
->>>>>>> 14e6152a
             }
             FakeClock::advance_time(rng.gen_range(500, 1500));
         }
@@ -446,7 +372,7 @@
         // Check that all clients have managed to add the same number of messages.
         let advanced_secs = (FakeClock::now() - start).as_secs() + 1;
         let success_count = (advanced_secs * RATE as u64) /
-                            (MAX_IMMUTABLE_DATA_SIZE_IN_BYTES * num_clients as u64);
+            (MAX_IMMUTABLE_DATA_SIZE_IN_BYTES * num_clients as u64);
         for count in clients_and_counts.values() {
             // Allow difference of 1 to accommodate for rounding errors.
             assert!((*count as i64 - success_count as i64).abs() <= 1);
@@ -456,7 +382,7 @@
     /// Checks that invalid messages are handled correctly.
     #[test]
     fn invalid_messages() {
-        let mut rate_limiter = RateLimiter::new();
+        let mut rate_limiter = RateLimiter::new(false);
         let client = IpAddr::from([0, 0, 0, 0]);
 
         // Parses with `SerialisationError::DeserialiseExtraBytes` error.
@@ -466,68 +392,6 @@
             _ => panic!("unexpected result"),
         }
 
-<<<<<<< HEAD
-        // Try adding invalid messages.
-        let all_zero_payload = vec![0u8; MAX_IMMUTABLE_DATA_SIZE_IN_BYTES as usize];
-        match rate_limiter.add_message(
-            MAX_CLIENTS_PER_PROXY,
-            &client_2,
-            &sha3_256(&all_zero_payload),
-            2,
-            0,
-            &all_zero_payload,
-        ) {
-            Err(RoutingError::InvalidMessage) => {}
-            _ => panic!("unexpected result"),
-        }
-        // Try making the second client exceed its own usage cap.
-        match rate_limiter.add_message(
-            MAX_CLIENTS_PER_PROXY,
-            &client_2,
-            &hash,
-            1,
-            0,
-            &get_req_payload,
-        ) {
-            Err(RoutingError::ExceedsRateLimit(returned_hash)) => {
-                assert_eq!(hash, returned_hash);
-            }
-            _ => panic!("unexpected result"),
-        }
-        // More request from the second client with expanded per-client usage cap.
-        let _ = unwrap!(rate_limiter.add_message(
-            2,
-            &client_2,
-            &hash,
-            1,
-            0,
-            &get_req_payload,
-        ));
-
-        // Wait for the same period, and push up the second client's usage.
-        FakeClock::advance_time(wait_millis);
-        let _ = unwrap!(rate_limiter.add_message(
-            2,
-            &client_2,
-            &hash,
-            1,
-            0,
-            &get_req_payload,
-        ));
-        // Wait for the same period to drain the second client's usage to less than per-client cap.
-        FakeClock::advance_time(wait_millis);
-        match rate_limiter.add_message(
-            MAX_CLIENTS_PER_PROXY,
-            &client_2,
-            &hash,
-            1,
-            0,
-            &get_req_payload,
-        ) {
-            Err(RoutingError::ExceedsRateLimit(returned_hash)) => {
-                assert_eq!(hash, returned_hash);
-            }
-=======
         // Parses with other serialisation error and part count is 1.
         payload = vec![0];
         match rate_limiter.add_message(&client, &sha3_256(&payload), 1, 0, &payload) {
@@ -537,9 +401,9 @@
 
         // Parses successfully but claims to be part 1 of 2.
         let mut msg = UserMessage::Request(Request::GetIData {
-                                               name: rand::random(),
-                                               msg_id: MessageId::new(),
-                                           });
+            name: rand::random(),
+            msg_id: MessageId::new(),
+        });
         payload = unwrap!(serialisation::serialise(&msg));
         match rate_limiter.add_message(&client, &sha3_256(&payload), 2, 0, &payload) {
             Err(RoutingError::InvalidMessage) => {}
@@ -556,13 +420,12 @@
 
         // Parses as a response.
         msg = UserMessage::Response(Response::PutIData {
-                                        res: Ok(()),
-                                        msg_id: MessageId::new(),
-                                    });
+            res: Ok(()),
+            msg_id: MessageId::new(),
+        });
         payload = unwrap!(serialisation::serialise(&msg));
         match rate_limiter.add_message(&client, &sha3_256(&payload), 1, 0, &payload) {
             Err(RoutingError::InvalidMessage) => {}
->>>>>>> 14e6152a
             _ => panic!("unexpected result"),
         }
     }
