--- conflicted
+++ resolved
@@ -261,10 +261,6 @@
     }
 
     ///
-<<<<<<< HEAD
-    fn handle_unknown_connect_request(&mut self, endpoint: &Endpoint, message: SignedRoutingMessage) -> RoutingResult {
-        let connect_request = match message.message_type {
-=======
     fn handle_unknown_connect_request(&mut self, endpoint: &Endpoint, message: Message) -> RoutingResult {
         let (serialised_connect_request, signature) = match message.clone() {
             Message::Signed(serialised_cr, signature) => (serialised_cr, signature),
@@ -273,7 +269,6 @@
 
         let routing_message = try!(message.routing_message());
         let connect_request = match routing_message.message_type {
->>>>>>> fe7e9a19
             MessageType::ConnectRequest(request) => request,
             _ => Err(InterfaceError::Abort), // To be changed to Parse error
         };
@@ -287,53 +282,15 @@
         // if the PublicId is not relocated,
         // only accept the connection into the RelayMap.
         // This will enable this connection to bootstrap or act as a client.
-<<<<<<< HEAD
-        let routing_message = message.create_reply(self.own_name(), our_authority);
-        routing_message.message_type = MessageType::ConnectResponse(ConnectResponse {
-=======
         let routing_msg = routing_message.create_reply(self.own_name(), our_authority);
         routing_msg.message_type = MessageType::ConnectResponse {
->>>>>>> fe7e9a19
                     requester_local_endpoints: connect_request.local_endpoints.clone(),
                     requester_external_endpoints: connect_request.external_endpoints.clone(),
                     receiver_local_endpoints: self.accepting_on.clone(),
                     receiver_external_endpoints: vec![],
                     requester_id: connect_request.requester_id.clone(),
                     receiver_id: self.own_name.clone(),
-<<<<<<< HEAD
                     receiver_fob: PublicId::new(&self.id),
-                    serialised_connect_request: message.encoded_routing_message,
-                    connect_request_signature: message.signature
-                });
-
-        routing_message.authority = our_authority;
-        let signature = sign_detached(&routing_message, &self.id.secret_keys.0);
-        let signed_message = Message::SignedRoutingMessage(SignedRoutingMessage {
-            encoded_routing_message : encode(&routing_message),
-            signature               : signature,
-        });
-
-        let serialised_message = try!(encode(&signed_message));
-        // Try to connect to the peer.
-        // when CRUST succeeds at establishing a connection,
-        // we use this register to retrieve the PublicId
-        // FIXME: remove the 'our_endpoints' from connect_request
-        // self.relay_map.register_accepted_connect_request(&connect_request.external_endpoints,
-        //     &connect_request.requester_fob);
-        // self.connection_manager.connect(connect_request.external_endpoints);
-        // self.relay_map.register_accepted_connect_request(&connect_request.local_endpoints,
-        //     &connect_request.requester_fob);
-        // self.connection_manager.connect(connect_request.local_endpoints);
-        // println!("registering accepting endpoint {:?}", endpoint);
-        // self.relay_map.register_accepted_connect_request(&vec![endpoint.clone()],
-        //     &connect_request.requester_fob);
-        println!("Added endpoint {:?} to relay map, named {:?}", endpoint, connect_request.requester_fob.name());
-        // self.connection_manager.connect(vec![endpoint.clone()]);
-        // FIXME: as a patch directly add this to the relay map
-        // Send the response containing our details.  Possibly use a ConnectSuccess message
-        // to confirm.
-=======
-                    receiver_fob: public_id::PublicId::new(&self.id),
                     serialised_connect_request: serialised_connect_request,
                     connect_request_signature: signature.clone()
                 };
@@ -341,7 +298,6 @@
         let signed_message = SignedRoutingMessage::new(routing_msg, &self.id.secret_keys.0);
         let serialised_msg = try!(encode(&signed_message));
 
->>>>>>> fe7e9a19
         self.relay_map.add_ip_node(connect_request.requester_fob, endpoint.clone());
         self.relay_map.remove_unknown_connection(endpoint);
 
@@ -488,11 +444,7 @@
             &ConnectionName::Routing(_) => { },
             _ => return Err(RoutingError::Response(ResponseError::InvalidRequest))
         };
-<<<<<<< HEAD
-        let message = utils::routing_message(message_wrap);
-=======
         let message = try!(message_wrap.routing_message());
->>>>>>> fe7e9a19
         if received_from_relay {
             // then this message was explicitly for us
             message.destination = DestinationAddress::Direct(self.own_name.clone());
@@ -959,32 +911,7 @@
         });
 
         let serialised_msg = try!(encode(&signed_message));
-
-<<<<<<< HEAD
-        // intercept if we can relay it directly
-        match message.destination {
-            DestinationAddress::RelayToClient(dest, public_id) => {
-                // if we should directly respond to this message, do so
-                if dest == self.own_name
-                    && self.relay_map.contains_relay_for(&public_id) {
-                    self.send_out_as_relay(&relay, serialised_msg.clone());
-                    return Ok(());
-                }
-            },
-            SourceAddress::RelayedForNode(dest, node_id) => {
-                // if we should directly respond to this message, do so
-                if dest == self.own_name
-                    && self.relay_map.contains_relay_for(&node_id) {
-                    self.send_out_as_relay(&relay, serialised_msg.clone());
-                    return Ok(());
-                }
-            },
-            _ => {}
-        };
-        self.send_swarm_or_parallel(&message.destination, &serialised_msg);
-=======
         self.send_swarm_or_parallel_or_relay(&message.destination, &serialised_msg);
->>>>>>> fe7e9a19
         Ok(())
     }
 
