// Copyright 2015 MaidSafe.net limited
//
// This MaidSafe Software is licensed to you under (1) the MaidSafe.net Commercial License,
// version 1.0 or later, or (2) The General Public License (GPL), version 3, depending on which
// licence you accepted on initial access to the Software (the "Licences").
//
// By contributing code to the MaidSafe Software, or to this project generally, you agree to be
// bound by the terms of the MaidSafe Contributor Agreement, version 1.0, found in the root
// directory of this project at LICENSE, COPYING and CONTRIBUTOR respectively and also
// available at: http://www.maidsafe.net/licenses
//
// Unless required by applicable law or agreed to in writing, the MaidSafe Software distributed
// under the GPL Licence is distributed on an "AS IS" BASIS, WITHOUT WARRANTIES OR CONDITIONS
// OF ANY KIND, either express or implied.
//
// See the Licences for the specific language governing permissions and limitations relating to
// use of the MaidSafe Software.

use std::collections::HashMap;
use sodiumoxide::crypto;
use cbor;

use accumulator;
use message_header;
use NameType;
use types;
use types::RoutingTrait;
use messages::find_group_response::FindGroupResponse;
use messages::get_client_key_response::GetClientKeyResponse;
use messages::get_group_key_response::GetGroupKeyResponse;
use types::{PublicSignKey, SerialisedMessage};
use rustc_serialize::{Decodable, Encodable};

pub type ResultType = (message_header::MessageHeader,
                       types::MessageTypeTag, SerialisedMessage);

type NodeKeyType = (types::NodeAddress, types::MessageId);
type GroupKeyType = (types::GroupAddress, types::MessageId);
type NodeAccumulatorType = accumulator::Accumulator<NodeKeyType, ResultType>;
type GroupAccumulatorType = accumulator::Accumulator<GroupKeyType, ResultType>;
type KeyAccumulatorType = accumulator::Accumulator<types::GroupAddress, ResultType>;


// TODO (ben 2015-4-2): replace dynamic dispatching with static dispatching
//          https://doc.rust-lang.org/book/static-and-dynamic-dispatch.html
pub trait SendGetKeys {
  fn get_client_key(&mut self, address : NameType);
  fn get_group_key(&mut self, group_address : types::GroupAddress);
}

pub struct Sentinel<'a> {
  send_get_keys_: &'a mut (SendGetKeys + 'a),
  node_accumulator_: NodeAccumulatorType,
  group_accumulator_: GroupAccumulatorType,
  group_key_accumulator_: KeyAccumulatorType,
  node_key_accumulator_: KeyAccumulatorType,
}

impl<'a> Sentinel<'a> {
  pub fn new(send_get_keys: &'a mut SendGetKeys) -> Sentinel<'a> {
    Sentinel {
      send_get_keys_: send_get_keys,
      node_accumulator_: NodeAccumulatorType::new(types::QUORUM_SIZE as usize),
      group_accumulator_: NodeAccumulatorType::new(types::QUORUM_SIZE as usize),
      group_key_accumulator_: KeyAccumulatorType::new(types::QUORUM_SIZE as usize),
      node_key_accumulator_: KeyAccumulatorType::new(types::QUORUM_SIZE as usize)
    }
  }

  // pub fn get_send_get_keys(&'a mut self) -> &'a mut SendGetKeys { self.send_get_keys }

  pub fn add(&mut self, header: message_header::MessageHeader, type_tag: types::MessageTypeTag,
             message : types::SerialisedMessage) -> Option<ResultType> {
    match type_tag {
      types::MessageTypeTag::GetClientKeyResponse => {
        if header.is_from_group() {
          let keys = self.node_key_accumulator_.add(header.from_group().unwrap(),
                                                    (header.clone(), type_tag, message),
                                                    header.from_node());
          if keys.is_some() {
            let key = (header.from_group().unwrap(), header.message_id());
            let messages = self.node_accumulator_.get(key.clone());
            if messages.is_some() {
              let resolved = self.resolve(self.validate_node(messages.unwrap().1,
                                                             keys.unwrap().1), false);
              if resolved.is_some() {
                self.node_accumulator_.delete(key);
                return resolved;
              }
            }
          }
        }
      }
      types::MessageTypeTag::GetGroupKeyResponse => {
        if header.is_from_group() {
          let keys = self.group_key_accumulator_.add(header.from_group().unwrap(),
                                                     (header.clone(), type_tag, message),
                                                     header.from_node());
          if keys.is_some() {
            let key = (header.from_group().unwrap(), header.message_id());
            let messages = self.group_accumulator_.get(key.clone());
            if messages.is_some() {
              let resolved = self.resolve(self.validate_group(messages.unwrap().1,
                                                              keys.unwrap().1), true);
              if resolved.is_some() {
                self.group_accumulator_.delete(key);
                return resolved;
              }
            }
          }
        }
      }
      _ => {
        if header.is_from_group() {
          let key = (header.from_group().unwrap(), header.message_id());
          if !self.group_accumulator_.have_name(key.clone()) {
            self.send_get_keys_.get_group_key(header.from_group().unwrap()); };
          let messages = self.group_accumulator_.add(key.clone(),
                                                     (header.clone(), type_tag, message),
                                                     header.from_node());
          if messages.is_some() {
            let keys = self.group_key_accumulator_.get(header.from_group().unwrap());
            if keys.is_some() {
              let resolved = self.resolve(self.validate_group(messages.unwrap().1,
                                                              keys.unwrap().1), true);
              if resolved.is_some() {
                self.group_accumulator_.delete(key);
                return resolved;
              }
            }
          }
        } else {
          let key = (header.from_node(), header.message_id());
          if !self.node_accumulator_.have_name(key.clone()) {
            self.send_get_keys_.get_client_key(header.from_group().unwrap()); };
          let messages = self.node_accumulator_.add(key.clone(),
                                                    (header.clone(), type_tag, message),
                                                    header.from_node());
          if messages.is_some() {
            let keys = self.node_key_accumulator_.get(header.from_group().unwrap());
            if keys.is_some() {
              let resolved = self.resolve(self.validate_node(messages.unwrap().1,
                                                             keys.unwrap().1), false);
              if resolved.is_some() {
                self.node_accumulator_.delete(key);
                return resolved;
              }
            }
          }
        }
      }
    }
    None
  }

  fn update_key_map(key_map: &mut HashMap<NameType, Vec<PublicSignKey>>, addr: NameType, key: PublicSignKey) {
      if !key_map.contains_key(&addr) {
          key_map.insert(addr, vec![key]);
      }
      else {
          let mut public_keys = key_map.get_mut(&addr).unwrap();
          if !public_keys.contains(&key) {
              public_keys.push(key);
          }
      }
  }

  fn verify_result(response: &ResultType, pub_key: &PublicSignKey) -> Option<ResultType> {
      response.0.get_signature().and_then(|signature| {
        let is_correct = crypto::sign::verify_detached(
                           &signature.get_crypto_signature(),
                           &response.2[..],
                           &pub_key.get_crypto_public_sign_key());

        if !is_correct { return None; }
        Some(response.clone())
      })
  }

  fn validate_node(&self,
                   messages: Vec<accumulator::Response<ResultType>>,
                   keys:     Vec<accumulator::Response<ResultType>>) -> Vec<ResultType> {
      if messages.len() == 0 || keys.len() < types::QUORUM_SIZE as usize {
        return Vec::new();
      }

      let mut keys_map = HashMap::<NameType, Vec<PublicSignKey>>::new();

      for node_key in keys.iter() {
        Sentinel::decode(&node_key.value.2)
            .map(|GetClientKeyResponse{address:addr, public_sign_key:key}| {
                Sentinel::update_key_map(&mut keys_map, addr, key)
            });
      }

      // FIXME: We should take the majority of same keys and
      // if there is QUORUM_SIZE of them, use that.
      if !has_single_entry(&keys_map) { return Vec::new(); }
      let pub_key = &keys_map.iter().next().unwrap().1[0];

      messages.iter().filter_map(
          |&accumulator::Response{address:ref addr, value:ref result}|
              Sentinel::verify_result(result, pub_key))
          .collect()
  }

  fn validate_group(&self, messages:  Vec<accumulator::Response<ResultType>>,
                    keys: Vec<accumulator::Response<ResultType>>) -> Vec<ResultType> {
    if messages.len() < types::QUORUM_SIZE as usize || keys.len() < types::QUORUM_SIZE as usize {
      return Vec::<ResultType>::new();
    }
    let mut verified_messages: Vec<ResultType> = Vec::new();
    let mut keys_map: HashMap<NameType, Vec<types::PublicSignKey>> = HashMap::new();
    for group_key in keys.iter() {
      // deserialise serialised message GetGroupKeyResponse
      let mut d = cbor::Decoder::from_bytes(group_key.value.2.clone());
      let group_key_response: GetGroupKeyResponse = d.decode().next().unwrap().unwrap();
      for public_sign_key in group_key_response.public_sign_keys.iter() {
          Sentinel::update_key_map(&mut keys_map, public_sign_key.0.clone(), public_sign_key.1.clone());
      }
    }
    // TODO(mmoadeli): For the time being, we assume that no invalid public is received
    for (_, pub_key_list) in keys_map.iter() {
      if pub_key_list.len() != 1 {
        panic!("Different keys returned for a single address.");
      }
    }
    for message in messages.iter() {
      let key_map_iter = keys_map.get_mut(&message.value.0.from_node());
      if key_map_iter.is_some() {
        let public_sign_key = key_map_iter.unwrap()[0].get_crypto_public_sign_key();
        let signature = message.value.0.get_signature();
        let ref msg = message.value.2;
        if crypto::sign::verify_detached(&signature.unwrap().get_crypto_signature(), &msg[..], &public_sign_key) {
          verified_messages.push(message.value.clone());
        }
      }
    }
    if verified_messages.len() >= types::QUORUM_SIZE as usize {
      verified_messages
    } else {
      Vec::<ResultType>::new()
    }
  }

  fn decode<T: Decodable>(data: &SerialisedMessage) -> Option<T> {
      let mut decoder = cbor::Decoder::from_bytes(data.clone());
      decoder.decode().next().and_then(|result_msg| result_msg.ok())
  }

  fn encode<T: Encodable>(value: T) -> SerialisedMessage {
    let mut e = cbor::Encoder::from_memory();
    let _ = e.encode(&[&value]); // FIXME: Panic when failed to encode?
    e.as_bytes().to_vec()
  }

  fn resolve(&self, verified_messages : Vec<ResultType>, _ : bool) -> Option<ResultType> {
    if verified_messages.len() < types::QUORUM_SIZE as usize {
      return None;
    }

    if verified_messages[0].1 == types::MessageTypeTag::FindGroupResponse {
        let decoded_responses = verified_messages.iter()
            .filter_map(|msg| Sentinel::decode::<FindGroupResponse>(&msg.2))
            .collect::<Vec<_>>();

        if decoded_responses.len() == 0 {
            // None of the messages was successfully decoded.
            return None;
        }

        let first = decoded_responses[0].clone();
        let rest  = decoded_responses.iter().skip(1).map(|a|a.clone()).collect::<Vec<_>>();

        let merged_responses = match first.merge(&rest) {
          Some(merged_responses) => merged_responses,
          None => panic!("No merged group confirmed.") // return None;
        };

        return Some((verified_messages[0].0.clone(),
                     verified_messages[0].1.clone(),
                     Sentinel::encode(merged_responses)));
    // if part addresses non-account transfer message types, where an exact match is required
    } else if verified_messages[0].1 != types::MessageTypeTag::AccountTransfer {
      for index in 0..verified_messages.len() {
        let serialised_message = verified_messages[index].2.clone();
        let mut count = 0;
        for message in verified_messages.iter() {
          if message.2 == serialised_message {
            // TODO(ben 2015-04-9) FIX ERROR: overcounts, currently not a problem
            count = count + 1;
          }
        }
        if count > types::QUORUM_SIZE {
          return Some(verified_messages[index].clone());
        }
      }
    } else {  // account transfer
      let mut accounts : Vec<types::AccountTransferInfo> = Vec::new();
      for message in verified_messages.iter() {
        let mut d = cbor::Decoder::from_bytes(message.2.clone());
        let obj_after: types::AccountTransferInfo = d.decode().next().unwrap().unwrap();
        accounts.push(obj_after);
      }
      let result = accounts[0].merge(&accounts);
      if result.is_some() {
        let mut tmp = verified_messages[0].clone();
        let mut e = cbor::Encoder::from_memory();
        e.encode(&[&result.unwrap()]).unwrap();
        tmp.2 = types::array_as_vector(e.as_bytes());
        return Some(tmp);
      }
    }
    None
  }
}

fn has_single_entry<T>(key_map: &HashMap<NameType, Vec<T>>) -> bool {
    key_map.len() == 1 && key_map.iter().next().unwrap().1.len() == 1
}

#[cfg(test)]
mod test {

  use super::*;
  use std::cmp;
  use sodiumoxide::crypto;
  use types;
  use types::{RoutingTrait, closer_to_target};
  use NameType;
  use message_header;
  use messages;
  use rustc_serialize::Encodable;
  use rand;
  use cbor;
  use test_utils::Random;


  pub struct AddSentinelMessage {
    header : message_header::MessageHeader,
    tag : types::MessageTypeTag,
    serialised_message : Vec<u8>,
    index : u64
  }

  pub fn generate_u8_64() -> Vec<u8> {
    let mut u8_64: Vec<u8> = vec![];
    for _ in (0..64) {
      u8_64.push(rand::random::<u8>());
    }
    u8_64
  }

  pub fn generate_data(length : usize) -> Vec<u8> {
    let mut data: Vec<u8> = vec![];
    for _ in (0..length) {
      data.push(rand::random::<u8>());
    }
    data
  }

  struct SignatureGroup {
    group_address_ : types::GroupAddress,
    group_size_ : usize,
    authority_ : types::Authority,
    nodes_ : Vec<types::Pmid>
  }

  impl SignatureGroup {
    pub fn new(group_size : usize, authority : types::Authority) -> SignatureGroup {
<<<<<<< HEAD
      let group_address = NameType::generate_random();
=======
      let group_address = Random::generate_random();
>>>>>>> 7707f718
      let mut nodes : Vec<types::Pmid> = Vec::with_capacity(group_size);
      for _ in 0..group_size {
        nodes.push(types::Pmid::new());
      }
      SignatureGroup {
        group_address_ : group_address,
        group_size_ : group_size,
        authority_ : authority,
        nodes_ : nodes
      }
    }

    pub fn get_group_address(&self) -> types::GroupAddress { self.group_address_.clone() }

    pub fn get_headers(&self, destination_address : &types::DestinationAddress,
               message_id : &types::MessageId, serialised_message : &Vec<u8> )
              -> Vec<message_header::MessageHeader> {
        let mut headers : Vec<message_header::MessageHeader>
            = Vec::with_capacity(self.group_size_);
      for node in &self.nodes_ {
        headers.push(message_header::MessageHeader::new(message_id.clone(),
                    destination_address.clone(),
                    types::SourceAddress {
                      from_node : node.get_name(),
                      from_group : Some(self.group_address_.clone()),
                      reply_to : None
                    },
                    self.authority_.clone(),
                    Some(types::Signature {
                                signature : crypto::sign::sign(&serialised_message[..],
                                              &node.get_crypto_secret_sign_key())
                    })
        ));
      }
      headers
    }

    pub fn get_public_keys(&self) -> Vec<(NameType, types::PublicSignKey)> {
        let mut public_keys : Vec<(NameType, types::PublicSignKey)>
           = Vec::with_capacity(self.nodes_.len());
      for node in &self.nodes_ {
        public_keys.push((node.get_name(),
          types::PublicSignKey::new(node.get_crypto_public_sign_key())));
      }
      public_keys
    }
  }

  struct EmbeddedSignatureGroup {
    group_address_ : types::GroupAddress,
    group_size_ : usize,
    authority_ : types::Authority,
    nodes_ : Vec<types::Pmid>,
    // store the close nodes according
    // to the close group of original group_address
    nodes_of_nodes_ : Vec<(NameType, Vec<types::Pmid>)>
  }

  impl EmbeddedSignatureGroup {
    pub fn new(group_size : usize, authority : types::Authority)
              -> EmbeddedSignatureGroup {
      let network_size = 10 * group_size;
      let mut all_nodes : Vec<types::Pmid> = Vec::with_capacity(network_size);
      let mut nodes : Vec<types::Pmid> = Vec::with_capacity(group_size);
      let mut nodes_of_nodes : Vec<(NameType, Vec<types::Pmid>)>
                                = Vec::with_capacity(group_size);
      for _ in 0..network_size {
        all_nodes.push(types::Pmid::new()); // generates two keys !
                                            // can be optimised for larger scaled
      }
<<<<<<< HEAD
      let group_address = NameType::generate_random();
=======
      let group_address = Random::generate_random();
>>>>>>> 7707f718
      // first sort all nodes to group_address
      all_nodes.sort_by(
        |a, b| if closer_to_target(&a.get_name(), &b.get_name(), &group_address) {
          cmp::Ordering::Less
        } else {
          cmp::Ordering::Greater
        }
      );
      // select group_size closest nodes
      for i in 0..group_size { nodes.push(all_nodes[i].clone()); };
      for node in &nodes {
        // sort all nodes
        all_nodes.sort_by(
          |a, b| if closer_to_target(&a.get_name(), &b.get_name(), &node.get_name()) {
            cmp::Ordering::Less
          } else {
            cmp::Ordering::Greater
          }
        );
        // add ourselves (at 0) and group_size closest
        assert_eq!(all_nodes[0].get_name(), node.get_name());
        let mut nodes_of_node : Vec<types::Pmid> = Vec::with_capacity(group_size + 1);
        for i in 0..group_size + 1 { nodes_of_node.push(all_nodes[i].clone()); };
        nodes_of_nodes.push((node.get_name(), nodes_of_node));
      };
      EmbeddedSignatureGroup {
        group_address_ : group_address,
        group_size_ : group_size,
        authority_ : authority,
        nodes_ : nodes,
        nodes_of_nodes_ : nodes_of_nodes
      }
    }

    pub fn get_group_address(&self) -> types::GroupAddress { self.group_address_.clone() }

    pub fn get_headers(&self, destination_address : &types::DestinationAddress,
               message_id : &types::MessageId, serialised_message : &Vec<u8> )
              -> Vec<message_header::MessageHeader> {
      let mut headers : Vec<message_header::MessageHeader>
          = Vec::with_capacity(self.group_size_);
      for node in &self.nodes_ {
        headers.push(message_header::MessageHeader::new(message_id.clone(),
                    destination_address.clone(),
                    types::SourceAddress {
                      from_node : node.get_name(),
                      from_group : Some(self.group_address_.clone()),
                      reply_to : None
                    },
                    self.authority_.clone(),
                    Some(types::Signature {
                                signature : crypto::sign::sign(&serialised_message[..],
                                              &node.get_crypto_secret_sign_key())
                    })
        ));
      }
      headers
    }

    pub fn get_public_keys(&self, node_name : NameType)
          -> Vec<(NameType, types::PublicSignKey)> {
      let nodes_of_node = &self.nodes_of_nodes_.iter().find(|x| x.0 == node_name).unwrap();
      let mut public_keys : Vec<(NameType, types::PublicSignKey)>
        = Vec::with_capacity(nodes_of_node.1.len());
      for node in &nodes_of_node.1 {
        let public_sign_key =
          types::PublicSignKey::new(node.get_crypto_public_sign_key());
        public_keys.push((node.get_name(), public_sign_key));
      }
      public_keys
    }

    pub fn get_public_pmids(&self, node_name : NameType) -> Vec<types::PublicPmid> {
      let nodes_of_node = &self.nodes_of_nodes_.iter().find(|x| x.0 == node_name).unwrap();
      let mut public_pmids : Vec<types::PublicPmid>
        = Vec::with_capacity(nodes_of_node.1.len());
      for node in &nodes_of_node.1 {
        public_pmids.push(types::PublicPmid::new(&node));
      }
      public_pmids
    }

    pub fn generate_get_group_key_response_messages(&self,
                destination_address : &types::DestinationAddress,
                message_id : &types::MessageId, message_index : &mut u64)
                -> Vec<AddSentinelMessage> {
      let mut collect_messages : Vec<AddSentinelMessage> = Vec::with_capacity(self.group_size_);
      for node in &self.nodes_ {
        let get_group_key_response = messages::get_group_key_response::GetGroupKeyResponse {
          target_id : self.group_address_.clone(),
          public_sign_keys : self.get_public_keys(node.get_name())
        };
        let mut e = cbor::Encoder::from_memory();
        let _ = e.encode(&[&get_group_key_response]);
        let serialised_message_response = e.as_bytes().to_vec();
        let header = message_header::MessageHeader::new(message_id.clone(),
                    destination_address.clone(),
                    types::SourceAddress {
                      from_node : node.get_name(),
                      from_group : Some(self.group_address_.clone()),
                      reply_to : None
                    },
                    self.authority_.clone(),
                    Some(types::Signature {
                                signature : crypto::sign::sign(&serialised_message_response[..],
                                              &node.get_crypto_secret_sign_key())
                    }));
        collect_messages.push(AddSentinelMessage{
                                header : header.clone(),
                                tag : types::MessageTypeTag::GetGroupKeyResponse,
                                serialised_message : serialised_message_response,
                                index : message_index.clone()
                              });
        *message_index += 1;
      }
      collect_messages
    }

    pub fn generate_find_group_response_messages(&self,
                destination_address : &types::DestinationAddress,
                message_id : &types::MessageId, message_index : &mut u64)
                -> Vec<AddSentinelMessage> {
      let mut collect_messages : Vec<AddSentinelMessage> = Vec::with_capacity(self.group_size_);
      for node in &self.nodes_ {
        let find_group_response = messages::find_group_response::FindGroupResponse {
          target_id : self.group_address_.clone(),
          group : self.get_public_pmids(node.get_name())
        };
        let mut e = cbor::Encoder::from_memory();
        let _ = e.encode(&[&find_group_response]);
        let serialised_message_response = e.as_bytes().to_vec();
        let header = message_header::MessageHeader::new(message_id.clone(),
                    destination_address.clone(),
                    types::SourceAddress {
                      from_node : node.get_name(),
                      from_group : Some(self.group_address_.clone()),
                      reply_to : None
                    },
                    self.authority_.clone(),
                    Some(types::Signature {
                                signature : crypto::sign::sign(&serialised_message_response[..],
                                              &node.get_crypto_secret_sign_key())
                    }));
        collect_messages.push(AddSentinelMessage{
                                header : header.clone(),
                                tag : types::MessageTypeTag::FindGroupResponse,
                                serialised_message : serialised_message_response,
                                index : message_index.clone()
                              });
        *message_index += 1;
      }
      collect_messages
    }
  }

  pub struct TraceGetKeys {
    send_get_client_key_calls_ : Vec<NameType>,
    send_get_group_key_calls_ : Vec<types::GroupAddress>,
  }

  impl TraceGetKeys {
    pub fn new()-> TraceGetKeys {
      TraceGetKeys {
        send_get_client_key_calls_ : Vec::new(),
        send_get_group_key_calls_ : Vec::new()
      }
    }

    pub fn count_get_client_key_calls(&self, address : &NameType) -> usize {
      self.send_get_client_key_calls_.iter()
                       .filter(|&x| x == address)
                       .count()
    }

    pub fn count_get_group_key_calls(&self, group_address : &types::GroupAddress) -> usize {
      self.send_get_group_key_calls_.iter()
                        .filter(|&x| x == group_address)
                        .count()
    }
  }

  impl SendGetKeys for TraceGetKeys {
  fn get_client_key(&mut self, address : NameType) {
    self.send_get_client_key_calls_.push(address);
  }
    fn get_group_key(&mut self, group_address : types::GroupAddress) {
      self.send_get_group_key_calls_.push(group_address);
    }
  }

  fn generate_messages(headers : Vec<message_header::MessageHeader>,
               tag : types::MessageTypeTag, message : &Vec<u8>,
               message_index : &mut u64)
               -> Vec<AddSentinelMessage> {
    let mut collect_messages : Vec<AddSentinelMessage> = Vec::with_capacity(headers.len());
    for header in headers {
      collect_messages.push(AddSentinelMessage{ header : header,
                            tag : tag.clone(),
                            serialised_message : message.clone(),
                            index : message_index.clone()});
      *message_index += 1;
    }
    collect_messages
  }

  fn count_none_sentinel_returns(sentinel_returns : &Vec<(u64, Option<ResultType>)>)
                   -> usize {
    sentinel_returns.iter().filter(|&x| x.1.is_none()).count()
  }

  fn verify_exactly_one_response(sentinel_returns : &Vec<(u64, Option<ResultType>)>)
                   -> bool {
    sentinel_returns.iter().filter(|&x| x.1.is_some()).count() == 1
  }

  fn get_selected_sentinel_returns(sentinel_returns: &mut Vec<(u64, Option<ResultType>)>,
                    track_messages : &mut Vec<u64>)
                    ->Vec<(u64, Option<ResultType>)> {
    if track_messages.is_empty() { return Vec::<(u64, Option<ResultType>)>::new(); }
    let mut selected_returns : Vec<(u64, Option<ResultType>)> = Vec::new();
    sentinel_returns.sort_by(|a, b| a.0.cmp(&b.0));
    track_messages.sort();
    let mut track_index = 0;
    for sentinel_return in sentinel_returns {
      let track_message = track_messages[track_index];
      if sentinel_return.0 == track_message {
       selected_returns.push(sentinel_return.clone());
      }
      if sentinel_return.0 >= track_message {
       if track_index != track_messages.len() - 1 {
         track_index += 1;
       } else { break; }
      }
    }
    selected_returns
  }

  fn verify_match_sentinel_return(sentinel_return : &ResultType,
                                  original_message_id : types::MessageId,
                                  original_authority : types::Authority,
                                  original_destination : types::DestinationAddress,
                                  original_source_group : types::GroupAddress,
                                  original_message_type_tag : types::MessageTypeTag,
                                  original_message : types::SerialisedMessage)
                                  -> bool {

  if original_message != sentinel_return.2 { return false; };
  if original_message_type_tag != sentinel_return.1 {return false; };
  if original_message_id != sentinel_return.0.message_id() { return false; };
  if original_authority != sentinel_return.0.from_authority() { return false; };
  if original_destination != sentinel_return.0.send_to() { return false; };

  true
  }

  #[test]
  fn simple_add_put_data() {
    let our_pmid = types::Pmid::new();
    let our_destination = types::DestinationAddress {
      dest : our_pmid.get_name(),
      reply_to : None
    };
    let signature_group = SignatureGroup::new(types::GROUP_SIZE as usize,
               types::Authority::NaeManager);
    let mut trace_get_keys = TraceGetKeys::new();
    let mut sentinel_returns : Vec<(u64, Option<ResultType>)> = Vec::new();
    let mut message_tracker : u64 = 0;
    {
      let mut sentinel = Sentinel::new(&mut trace_get_keys);
      let data : Vec<u8> = generate_data(100usize);
      let put_data = messages::put_data::PutData {
        name: crypto::hash::sha512::hash(&data[..]).0.to_vec(),
        data : data
      };
      let mut e = cbor::Encoder::from_memory();
      let _ = e.encode(&[&put_data]);
      let serialised_message = e.as_bytes().to_vec();
      let message_id = rand::random::<u32>() as types::MessageId;
      let tag = types::MessageTypeTag::PutData;
      let headers = signature_group.get_headers(&our_destination, &message_id, &serialised_message);
      let collect_messages = generate_messages(headers, tag, &serialised_message, &mut message_tracker);

      let get_group_key_response = messages::get_group_key_response::GetGroupKeyResponse {
        target_id : signature_group.get_group_address(),
        public_sign_keys : signature_group.get_public_keys()
      };
      let mut e = cbor::Encoder::from_memory();
      let _ = e.encode(&[&get_group_key_response]);
      let serialised_message_response = e.as_bytes().to_vec();
      let headers_response = signature_group.get_headers(&our_destination, &message_id,
                                 &serialised_message_response);
      let response_tag = types::MessageTypeTag::GetGroupKeyResponse;
      let collect_response_messages = generate_messages(headers_response, response_tag,
          &serialised_message_response, &mut message_tracker);

    for message in collect_messages {
      sentinel_returns.push((message.index,
                             sentinel.add(message.header,
                                          message.tag,
                                          message.serialised_message)));
    }
    assert_eq!(types::GROUP_SIZE as usize, sentinel_returns.len());
    assert_eq!(types::GROUP_SIZE as usize, count_none_sentinel_returns(&sentinel_returns));
    assert_eq!(false, verify_exactly_one_response(&sentinel_returns));

    for message in collect_response_messages {
      sentinel_returns.push((message.index,
                            sentinel.add(message.header,
                                         message.tag,
                                         message.serialised_message)));
    }
    assert_eq!(2 * types::GROUP_SIZE as usize, sentinel_returns.len());
    assert_eq!(2 * types::GROUP_SIZE as usize - 1, count_none_sentinel_returns(&sentinel_returns));
    assert_eq!(true, verify_exactly_one_response(&sentinel_returns));
    assert_eq!(1, get_selected_sentinel_returns(&mut sentinel_returns,
                    &mut vec![(types::GROUP_SIZE + types::QUORUM_SIZE) as u64]).len());
    }
  assert_eq!(0, trace_get_keys.count_get_client_key_calls(&signature_group.get_group_address()));
  assert_eq!(1, trace_get_keys.count_get_group_key_calls(&signature_group.get_group_address()));
  }

  #[test]
  fn embedded_add_put_data() {
    let our_pmid = types::Pmid::new();
    let our_destination = types::DestinationAddress {
      dest : our_pmid.get_name(),
      reply_to : None
    };
    let embedded_signature_group = EmbeddedSignatureGroup::new(types::GROUP_SIZE as usize,
               types::Authority::NaeManager);
    let mut trace_get_keys = TraceGetKeys::new();
    let mut sentinel_returns : Vec<(u64, Option<ResultType>)> = Vec::new();
    let mut message_tracker : u64 = 0;
    {
      let mut sentinel = Sentinel::new(&mut trace_get_keys);
      let data : Vec<u8> = generate_data(100usize);
      let put_data = messages::put_data::PutData {
        name: crypto::hash::sha512::hash(&data[..]).0.to_vec(),
        data : data
      };
      let mut e = cbor::Encoder::from_memory();
      let _ = e.encode(&[&put_data]);
      let serialised_message = e.as_bytes().to_vec();
      let message_id = rand::random::<u32>() as types::MessageId;
      let tag = types::MessageTypeTag::PutData;
      let headers = embedded_signature_group.get_headers(&our_destination, &message_id, &serialised_message);
      let collect_messages = generate_messages(headers, tag, &serialised_message, &mut message_tracker);

      let collect_response_messages = embedded_signature_group
                .generate_get_group_key_response_messages(&our_destination,
                                                          &message_id,
                                                          &mut message_tracker);
    for message in collect_messages {
      sentinel_returns.push((message.index,
                             sentinel.add(message.header,
                                          message.tag,
                                          message.serialised_message)));
    }
    assert_eq!(types::GROUP_SIZE as usize, sentinel_returns.len());
    assert_eq!(types::GROUP_SIZE as usize, count_none_sentinel_returns(&sentinel_returns));
    assert_eq!(false, verify_exactly_one_response(&sentinel_returns));

    for message in collect_response_messages {
      sentinel_returns.push((message.index,
                            sentinel.add(message.header,
                                         message.tag,
                                         message.serialised_message)));
    }
    assert_eq!(2 * types::GROUP_SIZE as usize, sentinel_returns.len());
    assert_eq!(2 * types::GROUP_SIZE as usize - 1, count_none_sentinel_returns(&sentinel_returns));
    assert_eq!(true, verify_exactly_one_response(&sentinel_returns));
    assert_eq!(1, get_selected_sentinel_returns(&mut sentinel_returns,
                    &mut vec![(types::GROUP_SIZE + types::QUORUM_SIZE) as u64]).len());
    }
  assert_eq!(0, trace_get_keys.count_get_client_key_calls(&embedded_signature_group.get_group_address()));
  assert_eq!(1, trace_get_keys.count_get_group_key_calls(&embedded_signature_group.get_group_address()));
  }

  #[test]
  fn embedded_find_group_response() {
    // this sentinel is now the destination
    let our_pmid = types::Pmid::new();
    let our_destination = types::DestinationAddress {
      dest : our_pmid.get_name(),
      reply_to : None
    };
    let embedded_signature_group = EmbeddedSignatureGroup::new(types::GROUP_SIZE as usize,
               types::Authority::NaeManager);
    let mut trace_get_keys = TraceGetKeys::new();
    let mut sentinel_returns : Vec<(u64, Option<ResultType>)> = Vec::new();
    let mut message_tracker : u64 = 0;
    {
      let mut sentinel = Sentinel::new(&mut trace_get_keys);
      let message_id = rand::random::<u32>() as types::MessageId;
      let collect_messages = embedded_signature_group
                .generate_find_group_response_messages(&our_destination,
                                                       &message_id,
                                                       &mut message_tracker);

      let collect_response_messages = embedded_signature_group
                .generate_get_group_key_response_messages(&our_destination,
                                                          &message_id,
                                                          &mut message_tracker);
    for message in collect_messages {
      sentinel_returns.push((message.index,
                             sentinel.add(message.header,
                                          message.tag,
                                          message.serialised_message)));
    }
    assert_eq!(types::GROUP_SIZE as usize, sentinel_returns.len());
    assert_eq!(types::GROUP_SIZE as usize, count_none_sentinel_returns(&sentinel_returns));
    assert_eq!(false, verify_exactly_one_response(&sentinel_returns));

    for message in collect_response_messages {
      sentinel_returns.push((message.index,
                            sentinel.add(message.header,
                                         message.tag,
                                         message.serialised_message)));
    }
    assert_eq!(2 * types::GROUP_SIZE as usize, sentinel_returns.len());
    assert_eq!(2 * types::GROUP_SIZE as usize - 1, count_none_sentinel_returns(&sentinel_returns));
    assert_eq!(true, verify_exactly_one_response(&sentinel_returns));
    assert_eq!(1, get_selected_sentinel_returns(&mut sentinel_returns,
                    &mut vec![(types::GROUP_SIZE + types::QUORUM_SIZE) as u64]).len());
    }
  assert_eq!(0, trace_get_keys.count_get_client_key_calls(&embedded_signature_group.get_group_address()));
  assert_eq!(1, trace_get_keys.count_get_group_key_calls(&embedded_signature_group.get_group_address()));
  }
}<|MERGE_RESOLUTION|>--- conflicted
+++ resolved
@@ -368,11 +368,7 @@
 
   impl SignatureGroup {
     pub fn new(group_size : usize, authority : types::Authority) -> SignatureGroup {
-<<<<<<< HEAD
-      let group_address = NameType::generate_random();
-=======
-      let group_address = Random::generate_random();
->>>>>>> 7707f718
+      let group_address : NameType = Random::generate_random();
       let mut nodes : Vec<types::Pmid> = Vec::with_capacity(group_size);
       for _ in 0..group_size {
         nodes.push(types::Pmid::new());
@@ -443,11 +439,7 @@
         all_nodes.push(types::Pmid::new()); // generates two keys !
                                             // can be optimised for larger scaled
       }
-<<<<<<< HEAD
-      let group_address = NameType::generate_random();
-=======
-      let group_address = Random::generate_random();
->>>>>>> 7707f718
+      let group_address : NameType = Random::generate_random();
       // first sort all nodes to group_address
       all_nodes.sort_by(
         |a, b| if closer_to_target(&a.get_name(), &b.get_name(), &group_address) {
