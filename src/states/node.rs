--- conflicted
+++ resolved
@@ -15,33 +15,21 @@
 // Please review the Licences for the specific language governing permissions and limitations
 // relating to use of the SAFE Network Software.
 
-<<<<<<< HEAD
 use super::common::{Base, Bootstrapped, USER_MSG_CACHE_EXPIRY_DURATION_SECS};
-use ack_manager::{Ack, AckManager};
-=======
 use ack_manager::{ACK_TIMEOUT_SECS, Ack, AckManager};
->>>>>>> 30e984aa
 use action::Action;
 use cache::Cache;
-use crust::{ConnectionInfoResult, CrustError, PeerId, Service};
-use crust::{PrivConnectionInfo, PubConnectionInfo};
+use crust::{ConnectionInfoResult, CrustError, PeerId, PrivConnectionInfo, PubConnectionInfo};
 #[cfg(feature = "use-mock-crust")]
 use crust::Config;
 use crust::Event as CrustEvent;
+use crust::Service;
 use error::{InterfaceError, RoutingError};
 use event::Event;
 use id::{FullId, PublicId};
 use itertools::Itertools;
 use log::LogLevel;
 use maidsafe_utilities::serialisation;
-<<<<<<< HEAD
-use messages::{ConnectionInfo, DEFAULT_PRIORITY, DirectMessage, GroupList, HopMessage, Message,
-               MessageContent, RoutingMessage, SignedMessage, UserMessage, UserMessageCache};
-use peer_manager::{ConnectionInfoPreparedResult, ConnectionInfoReceivedResult, MIN_GROUP_SIZE,
-                   PeerManager, PeerState};
-use routing_message_filter::RoutingMessageFilter;
-use routing_table::{OtherMergeDetails, OwnMergeDetails, OwnMergeState, Prefix, RemovalDetails};
-=======
 use messages::{DEFAULT_PRIORITY, DirectMessage, HopMessage, MAX_PART_LEN, Message, MessageContent,
                RoutingMessage, SectionList, SignedMessage, UserMessage, UserMessageCache};
 use outbox::EventBox;
@@ -51,18 +39,13 @@
 use resource_proof::ResourceProof;
 use routing_message_filter::{FilteringResult, RoutingMessageFilter};
 use routing_table::{Authority, OtherMergeDetails, OwnMergeState, Prefix, RemovalDetails, Xorable};
->>>>>>> 30e984aa
 use routing_table::Error as RoutingTableError;
 #[cfg(feature = "use-mock-crust")]
 use routing_table::RoutingTable;
 use rust_sodium::crypto::{box_, sign};
 use rust_sodium::crypto::hash::sha256;
-<<<<<<< HEAD
-use signature_accumulator::SignatureAccumulator;
-=======
 use section_list_cache::SectionListCache;
 use signature_accumulator::{ACCUMULATION_TIMEOUT_SECS, SignatureAccumulator};
->>>>>>> 30e984aa
 use state_machine::Transition;
 use stats::Stats;
 use std::{cmp, fmt, iter, mem};
@@ -388,16 +371,12 @@
         Transition::Stay
     }
 
-<<<<<<< HEAD
     #[cfg(feature = "use-mock-crust")]
     pub fn config(&self) -> Config {
         self.crust_service.config()
     }
 
-    fn handle_routing_messages(&mut self) {
-=======
     fn handle_routing_messages(&mut self, outbox: &mut EventBox) {
->>>>>>> 30e984aa
         while let Some(routing_msg) = self.msg_queue.pop_front() {
             if self.in_authority(&routing_msg.dst) {
                 if let Err(err) = self.dispatch_routing_message(routing_msg, outbox) {
@@ -620,19 +599,11 @@
                                 peer_id: PeerId)
                                 -> Result<(), RoutingError> {
         if let Some(&pub_id) = self.peer_mgr.get_routing_peer(&peer_id) {
-<<<<<<< HEAD
-            if let Some((signed_msg, route)) =
-                self.sig_accumulator
-                    .add_signature(digest, sig, pub_id) {
-                let hop = *pub_id.name();
-                return self.handle_signed_message(signed_msg, route, hop);
-=======
             let min_section_size = self.min_section_size();
             if let Some((signed_msg, route)) =
                 self.sig_accumulator.add_signature(min_section_size, digest, sig, pub_id) {
                 let hop = *self.name(); // we accumulated the message, so now we act as the last hop
                 return self.handle_signed_message(signed_msg, route, hop, &BTreeSet::new());
->>>>>>> 30e984aa
             }
         } else {
             warn!("{:?} Received message signature from unknown peer {:?}",
@@ -2467,22 +2438,7 @@
             }
         }
 
-<<<<<<< HEAD
-        let acting_as_proxy = if let Authority::Client { ref proxy_node_name, .. } =
-            routing_msg.src {
-            proxy_node_name == self.name()
-        } else {
-            false
-        };
-        if !acting_as_proxy && hop != self.name() &&
-           self.peer_mgr.routing_table().is_in_our_group(hop) {
-            return Ok(()); // Avoid swarming back out to our own group.
-        }
-
-        let target_peer_ids = self.get_targets(routing_msg, route, *hop)?;
-=======
         let (new_sent_to, target_peer_ids) = self.get_targets(routing_msg, route, hop, sent_to)?;
->>>>>>> 30e984aa
 
         for target_peer_id in target_peer_ids {
             self.send_signed_msg_to_peer(signed_msg, target_peer_id, route, new_sent_to.clone())?;
@@ -2778,17 +2734,6 @@
 
         outbox.send_event(Event::NodeLost(details.name, self.peer_mgr.routing_table().clone()));
 
-<<<<<<< HEAD
-        if let RemovalDetails { targets_and_merge_details: Some((targets, merge_details)), .. } =
-            details {
-            let our_new_prefix = merge_details.merge_prefix;
-            let src_name = self.peer_mgr.routing_table().our_group_prefix().lower_bound();
-            self.send_own_group_merge(targets, merge_details, Authority::NaeManager(src_name));
-            // TODO - the event should maybe only fire once all new connections have been made?
-            if let Err(err) = self.event_sender.send(Event::GroupMerge(our_new_prefix)) {
-                error!("{:?} Error sending event to routing user - {:?}", self, err);
-            }
-=======
         self.merge_if_necessary();
 
         self.peer_mgr.routing_table().find_section_prefix(&details.name).map_or((), |prefix| {
@@ -2798,7 +2743,6 @@
             self.reset_rt_timer();
             self.section_list_sigs
                 .remove_signatures_by(*pub_id, self.peer_mgr.routing_table().our_section().len());
->>>>>>> 30e984aa
         }
 
         if self.peer_mgr.routing_table().is_empty() {
