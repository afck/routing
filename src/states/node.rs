--- conflicted
+++ resolved
@@ -81,13 +81,10 @@
 const APPROVAL_PROGRESS_INTERVAL_SECS: u64 = 30;
 /// Interval between displaying info about current candidate, in seconds.
 const CANDIDATE_STATUS_INTERVAL_SECS: u64 = 60;
-<<<<<<< HEAD
 /// Duration for which `OwnSectionMerge` messages are kept in the cache, in seconds.
 const MERGE_TIMEOUT_SECS: u64 = 300;
-=======
 /// Duration to hold the bootstrappers
 const BOOTSTRAPPER_HOLD_DUR_SEC: u64 = 300;
->>>>>>> 77eef6ed
 
 pub struct Node {
     ack_mgr: AckManager,
@@ -136,16 +133,13 @@
     /// Whether our proxy is expected to be sending us a resource proof challenge (in which case it
     /// will be trivial) or not.
     proxy_is_resource_proof_challenger: bool,
-<<<<<<< HEAD
     /// Cache of prefixes of sections other than our own which sent us a message indicating their
     /// section's prefix had changed. The cache is only populated while we're undergoing a merge and
     /// is drained when that merge completes, at which point we send each listed section a
     /// `SectionUpdateRequest`.
     cached_section_update_requests: BTreeSet<Prefix<XorName>>,
-=======
     /// Hold the kind of bootstrappers
     bootstrappers: LruCache<PeerId, CrustUser>,
->>>>>>> 77eef6ed
 }
 
 impl Node {
@@ -249,12 +243,9 @@
             resource_proof_response_parts: HashMap::new(),
             challenger_count: 0,
             proxy_is_resource_proof_challenger: false,
-<<<<<<< HEAD
             cached_section_update_requests: BTreeSet::new(),
-=======
             bootstrappers:
                 LruCache::with_expiry_duration(Duration::from_secs(BOOTSTRAPPER_HOLD_DUR_SEC)),
->>>>>>> 77eef6ed
         }
     }
 
