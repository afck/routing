--- conflicted
+++ resolved
@@ -20,179 +20,6 @@
 use rand::Rng;
 use routing::{Authority, BootstrapConfig, Event, EventStream, MessageId, Request};
 use routing::mock_crust::Network;
-<<<<<<< HEAD
-use routing::rate_limiter_consts::{CAPACITY, MAX_CLIENTS_PER_PROXY, RATE};
-use std::collections::{BTreeMap, HashMap};
-use std::net::IpAddr;
-
-/// Connects multiple clients to the same proxy node, expecting clients fail to connect after
-/// reaching `MAX_CLIENTS_PER_PROXY`, and succeed again when a connected client drops out.
-#[test]
-fn multiple_clients_per_proxy() {
-    let network = Network::new(MIN_SECTION_SIZE, None);
-    let mut nodes = create_connected_nodes(&network, MIN_SECTION_SIZE);
-    let mut clients = create_connected_clients(&network, &mut nodes, MAX_CLIENTS_PER_PROXY);
-
-    let config = BootstrapConfig::with_contacts(&[nodes[0].handle.endpoint()]);
-    clients.push(TestClient::new(&network, Some(config.clone()), None));
-    let _ = poll_all(&mut nodes, &mut clients);
-    expect_next_event!(clients[MAX_CLIENTS_PER_PROXY], Event::Terminate);
-
-    let _ = clients.remove(MAX_CLIENTS_PER_PROXY);
-    let _ = clients.remove(0);
-    let _ = poll_all(&mut nodes, &mut clients);
-
-    clients.push(TestClient::new(&network, Some(config.clone()), None));
-    let _ = poll_all(&mut nodes, &mut clients);
-    expect_next_event!(clients[MAX_CLIENTS_PER_PROXY - 1], Event::Connected);
-}
-
-// Sends the requests and verifies recipients if `rate_limiter` approves the request.
-// Returns rejected requests' message id and its client's ip address.
-fn rate_limiter_send_reqs(
-    network: &Network<PublicId>,
-    nodes: &mut [TestNode],
-    clients: &mut [TestClient],
-    total_usage: &mut u64,
-    is_always_send: bool,
-) -> HashMap<MessageId, IpAddr> {
-    let mut rng = network.new_rng();
-    let data_id: XorName = rng.gen();
-    let dst = Authority::NaeManager(data_id);
-
-    let mut clients_sent = HashMap::new();
-    for client in clients.iter_mut() {
-        if is_always_send || rng.gen_weighted_bool(2) {
-            let msg_id = MessageId::new();
-            unwrap!(client.inner.get_idata(dst, data_id, msg_id));
-            let _ = clients_sent.insert(msg_id, client.ip());
-        }
-    }
-    trace!("clients_sent: {:?}", clients_sent);
-    let _ = poll_all(nodes, clients);
-
-    let mut request_received: HashMap<MessageId, usize> = HashMap::new();
-    for node in nodes.iter_mut().filter(|n| n.is_recipient(&dst)) {
-        while let Ok(event) = node.try_next_ev() {
-            if let Event::Request {
-                request: Request::GetIData { msg_id: req_message_id, .. }, ..
-            } = event
-            {
-                let entry = request_received.entry(req_message_id).or_insert(0);
-                *entry += 1;
-            }
-        }
-    }
-    trace!("request_received: {:?}", request_received);
-
-    for (msg_id, count) in &request_received {
-        assert_eq!(*count, MIN_SECTION_SIZE);
-        let _ = unwrap!(clients_sent.remove(msg_id));
-        *total_usage += MAX_IMMUTABLE_DATA_SIZE_IN_BYTES;
-    }
-    assert!(*total_usage <= CAPACITY);
-
-    clients_sent
-}
-
-// Verifies the usage in rate_limiter. Also advances the fake clock.
-fn rate_limiter_verify(
-    rejected_reqs: &HashMap<MessageId, IpAddr>,
-    clients_usage: &BTreeMap<IpAddr, u64>,
-    total_usage: &mut u64,
-    per_client_cap: u64,
-) {
-    // `rejected_reqs` contains only the clients whose request got rejected.
-    // Needs to confirm such rejection is valid. However, if it is the total usage reaching the
-    // cap, the usage of each client could be much less than the cap.
-    if (*total_usage + MAX_IMMUTABLE_DATA_SIZE_IN_BYTES) <= CAPACITY {
-        for ip in rejected_reqs.values() {
-            assert!(
-                (unwrap!(clients_usage.get(ip)) + MAX_IMMUTABLE_DATA_SIZE_IN_BYTES) > per_client_cap
-            );
-        }
-    }
-
-    let leaky_rate = 2 * MAX_IMMUTABLE_DATA_SIZE_IN_BYTES;
-    let wait_millis = (leaky_rate * 1000) / RATE as u64;
-    FakeClock::advance_time(wait_millis);
-    *total_usage = total_usage.saturating_sub(leaky_rate);
-}
-
-/// Connects multiple clients to the same proxy node and randomly sending get requests.
-/// Expect some requests will be blocked due to the rate limit.
-/// Expect the total capacity of the proxy will never be exceeded.
-#[test]
-fn rate_limit_proxy_max_clients() {
-    let network = Network::new(MIN_SECTION_SIZE, None);
-    let mut nodes = create_connected_nodes(&network, MIN_SECTION_SIZE);
-    let mut clients = create_connected_clients(&network, &mut nodes, MAX_CLIENTS_PER_PROXY);
-
-    let mut total_usage: u64 = 0;
-    let per_client_cap = CAPACITY / MAX_CLIENTS_PER_PROXY as u64;
-    for _ in 0..10 {
-        let rejected_reqs =
-            rate_limiter_send_reqs(&network, &mut nodes, &mut clients, &mut total_usage, false);
-
-        let clients_usage = nodes[0].inner.get_clients_usage();
-        assert!(clients_usage.iter().all(
-            |(_, usage)| *usage <= per_client_cap,
-        ));
-
-        rate_limiter_verify(
-            &rejected_reqs,
-            &clients_usage,
-            &mut total_usage,
-            per_client_cap,
-        );
-    }
-}
-
-/// Connects random number of clients to the same proxy node and sending get requests.
-/// Expect some requests will be blocked due to the rate limit.
-/// Expect the total capacity of the proxy will never be exceeded.
-#[test]
-fn rate_limit_proxy_random_clients() {
-    let network = Network::new(MIN_SECTION_SIZE, None);
-    let mut nodes = create_connected_nodes(&network, MIN_SECTION_SIZE);
-    let mut rng = network.new_rng();
-
-    let mut clients = Vec::new();
-    let mut total_usage: u64 = 0;
-    for _ in 0..10 {
-        if clients.len() <= 1 || (clients.len() < MAX_CLIENTS_PER_PROXY && rng.gen()) {
-            let new_client_count = rng.gen_range(1, MAX_CLIENTS_PER_PROXY - clients.len() + 1);
-            clients.append(&mut create_connected_clients(
-                &network,
-                &mut nodes,
-                new_client_count,
-            ));
-        } else {
-            for _ in 0..rng.gen_range(1, clients.len()) {
-                let len = clients.len();
-                let _ = clients.remove(rng.gen_range(0, len));
-                let _ = poll_all(&mut nodes, &mut clients);
-            }
-        }
-
-        let rejected_reqs =
-            rate_limiter_send_reqs(&network, &mut nodes, &mut clients, &mut total_usage, true);
-
-        // Due to the changing of number of live clients, it is not guaranteed that each client's
-        // usage is below `per_client_cap` of the current iteration.
-        let clients_usage = nodes[0].inner.get_clients_usage();
-
-        let per_client_cap = CAPACITY / clients.len() as u64;
-        rate_limiter_verify(
-            &rejected_reqs,
-            &clients_usage,
-            &mut total_usage,
-            per_client_cap,
-        );
-    }
-}
-=======
->>>>>>> 14e6152a
 
 /// Connect a client to the network then send an invalid message.
 /// Expect the client will be disconnected and banned;
